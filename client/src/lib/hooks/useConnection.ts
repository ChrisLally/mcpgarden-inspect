--- conflicted
+++ resolved
@@ -28,11 +28,8 @@
   ToolListChangedNotificationSchema,
   PromptListChangedNotificationSchema,
   Progress,
-<<<<<<< HEAD
   LoggingLevel,
-=======
   ElicitRequestSchema,
->>>>>>> cfc17e57
 } from "@modelcontextprotocol/sdk/types.js";
 import { RequestOptions } from "@modelcontextprotocol/sdk/shared/protocol.js";
 import { useEffect, useState } from "react";
@@ -559,17 +556,15 @@
         });
       }
 
-<<<<<<< HEAD
       if (capabilities?.logging && defaultLoggingLevel) {
         await client.setLoggingLevel(defaultLoggingLevel);
-=======
+
       if (onElicitationRequest) {
         client.setRequestHandler(ElicitRequestSchema, async (request) => {
           return new Promise((resolve) => {
             onElicitationRequest(request, resolve);
           });
         });
->>>>>>> cfc17e57
       }
 
       setMcpClient(client);
