--- conflicted
+++ resolved
@@ -45,13 +45,9 @@
   FolderTree,
   Hammer,
   Hash,
-<<<<<<< HEAD
   Key,
+  MessageCircle, // Import chat icon
   MessageSquare,
-=======
-  MessageCircle, // Import chat icon
-  MessageSquare
->>>>>>> 681c649a
 } from "lucide-react";
 
 import { z } from "zod";
@@ -66,12 +62,9 @@
 import SamplingTab, { PendingRequest } from "./components/SamplingTab";
 import Sidebar from "./components/Sidebar";
 import ToolsTab from "./components/ToolsTab";
-<<<<<<< HEAD
-=======
 import ChatTab from "./components/ChatTab"; // Import the new ChatTab component
-import { DEFAULT_INSPECTOR_CONFIG } from "./lib/constants";
->>>>>>> 681c649a
 import { InspectorConfig } from "./lib/configurationTypes";
+import { useToast } from "./lib/hooks/useToast";
 import {
   getMCPProxyAddress,
   getMCPProxyAuthToken,
@@ -115,7 +108,6 @@
   const [command, setCommand] = useState<string>(getInitialCommand);
   const [args, setArgs] = useState<string>(getInitialArgs);
 
-<<<<<<< HEAD
   const [sseUrl, setSseUrl] = useState<string>(getInitialSseUrl);
   const [transportType, setTransportType] = useState<
     "stdio" | "sse" | "streamable-http"
@@ -128,16 +120,6 @@
       );
     },
   );
-=======
-  const [sseUrl, setSseUrl] = useState<string>(() => {
-    return localStorage.getItem("lastSseUrl") || "http://localhost:3001/sse"; // Default might need update for streamableHttp
-  });
-  const [transportType, setTransportType] = useState<"stdio" | "sse" | "streamableHttp">(() => {
-    return (
-      (localStorage.getItem("lastTransportType") as "stdio" | "sse" | "streamableHttp") || "stdio"
-    );
-  });
->>>>>>> 681c649a
   const [logLevel, setLogLevel] = useState<LoggingLevel>("debug");
   const [notifications, setNotifications] = useState<ServerNotification[]>([]);
   const [roots, setRoots] = useState<Root[]>([]);
@@ -219,6 +201,8 @@
 
   const [authState, setAuthState] =
     useState<AuthDebuggerState>(EMPTY_DEBUGGER_STATE);
+
+  const { toast } = useToast();
 
   const updateAuthState = (updates: Partial<AuthDebuggerState>) => {
     setAuthState((prev) => ({ ...prev, ...updates }));
@@ -431,11 +415,19 @@
   const onOAuthConnect = useCallback(
     (serverUrl: string) => {
       setSseUrl(serverUrl);
-<<<<<<< HEAD
       setIsAuthDebuggerVisible(false);
+      // Remove serverUrl from URL without reloading the page
+      const newUrl = new URL(window.location.href);
+      newUrl.searchParams.delete("serverUrl");
+      window.history.replaceState({}, "", newUrl.toString());
+      // Show success toast for OAuth
+      toast({
+        title: "Success",
+        description: "Successfully authenticated with OAuth",
+      });
       void connectMcpServer();
     },
-    [connectMcpServer],
+    [connectMcpServer, toast],
   );
 
   const onOAuthDebugConnect = useCallback(
@@ -510,23 +502,6 @@
     },
     [sseUrl],
   );
-=======
-      // setTransportType("sse");
-      // Remove serverUrl from URL without reloading the page
-      const newUrl = new URL(window.location.href);
-      newUrl.searchParams.delete("serverUrl");
-      window.history.replaceState({}, "", newUrl.toString());
-      // Show success toast for OAuth
-      toast({
-        title: "Success",
-        description: "Successfully authenticated with OAuth",
-      });
-      hasProcessedRef.current = true;
-      // Connect to the server
-      connectMcpServer();
-    }
-  }, [connectMcpServer, toast]);
->>>>>>> 681c649a
 
   // Define the handler function to set the sample URL
   const handleSetSampleUrl = (url: string) => {
@@ -536,7 +511,6 @@
   };
 
   useEffect(() => {
-<<<<<<< HEAD
     const loadOAuthTokens = async () => {
       try {
         if (sseUrl) {
@@ -569,25 +543,23 @@
     }
 
     fetch(`${getMCPProxyAddress(config)}/config`, { headers })
-      .then((response) => response.json())
-=======
-    fetch(`${getMCPProxyAddress(config)}/config`)
-      .then(response => {
+      .then((response) => {
         // Check if response is actually JSON
-        const contentType = response.headers.get('content-type');
-        if (!contentType || !contentType.includes('application/json')) {
-          console.log('Config endpoint returned non-JSON response (likely index.html). Using default config.');
+        const contentType = response.headers.get("content-type");
+        if (!contentType || !contentType.includes("application/json")) {
+          console.log(
+            "Config endpoint returned non-JSON response (likely index.html). Using default config.",
+          );
           // This is intentional - server returns index.html for config endpoint
           // Use default values instead of treating as an error
           return {
             defaultEnvironment: {},
-            defaultCommand: command || 'mcp-server-everything',
-            defaultArgs: args || '',
+            defaultCommand: command || "mcp-server-everything",
+            defaultArgs: args || "",
           };
         }
         return response.json();
       })
->>>>>>> 681c649a
       .then((data) => {
         console.log("Config data:", data);
         setEnv(data.defaultEnvironment || {});
@@ -606,20 +578,12 @@
           setSseUrl(data.defaultServerUrl);
         }
       })
-<<<<<<< HEAD
-      .catch((error) =>
-        console.error("Error fetching default environment:", error),
-      );
-  }, [config]);
-=======
       .catch((error) => {
         console.error("Error fetching default environment:", error);
         // Continue with default values instead of failing
         console.log("Using default environment configuration");
       });
-    // eslint-disable-next-line react-hooks/exhaustive-deps
-  }, []);
->>>>>>> 681c649a
+  }, [config]);
 
   useEffect(() => {
     rootsRef.current = roots;
@@ -957,390 +921,103 @@
   }
 
   return (
-<<<<<<< HEAD
-    <div className="flex h-screen bg-background">
-      <div
-        style={{
-          width: sidebarWidth,
-          minWidth: 200,
-          maxWidth: 600,
-          transition: isSidebarDragging ? "none" : "width 0.15s",
-        }}
-        className="bg-card border-r border-border flex flex-col h-full relative"
-      >
-        <Sidebar
-          connectionStatus={connectionStatus}
-          transportType={transportType}
-          setTransportType={setTransportType}
-=======
-    <div className="flex flex-col h-screen"> {/* Outer container for banner + main content */}
+    <div className="flex flex-col h-screen">
+      {" "}
+      {/* Outer container for banner + main content */}
       {/* START: Added Top Banner (Minimal Styling) */}
       {/* Removed bg-card, border, text-card-foreground */}
-      <div className="p-2 flex items-center justify-between text-sm shrink-0 border-b border-border"> {/* Keep border */}
+      <div className="p-2 flex items-center justify-between text-sm shrink-0 border-b border-border">
+        {" "}
+        {/* Keep border */}
         {/* Simple link */}
-        <a href="https://mcp.garden" target="_blank" rel="noopener noreferrer" className="text-xs hover:underline">
+        <a
+          href="https://mcp.garden"
+          target="_blank"
+          rel="noopener noreferrer"
+          className="text-xs hover:underline"
+        >
           &lt; Return to mcp.garden
         </a>
         <span className="text-center flex-grow mx-4">
-          Welcome to the MCP Inspector hosted by mcp.garden! This deployment is in beta for testing purposes only.
+          Welcome to the MCP Inspector hosted by mcp.garden! This deployment is
+          in beta for testing purposes only.
         </span>
         {/* Invisible spacer */}
-        <a href="https://mcp.garden" className="text-xs invisible">&lt; Return to mcp.garden</a>
+        <a href="https://mcp.garden" className="text-xs invisible">
+          &lt; Return to mcp.garden
+        </a>
       </div>
       <div className="flex h-screen bg-background">
-        <Sidebar
-          connectionStatus={connectionStatus}
-          transportType={transportType}
-          setTransportType={setTransportType as (type: "stdio" | "sse" | "streamableHttp") => void} // Cast to satisfy Sidebar prop type
->>>>>>> 681c649a
-          command={command}
-          setCommand={setCommand}
-          args={args}
-          setArgs={setArgs}
-          sseUrl={sseUrl}
-          setSseUrl={setSseUrl}
-<<<<<<< HEAD
-=======
-          onSetSampleUrl={handleSetSampleUrl} // Pass the new handler function
->>>>>>> 681c649a
-          env={env}
-          setEnv={setEnv}
-          config={config}
-          setConfig={setConfig}
-<<<<<<< HEAD
-          customHeaders={customHeaders}
-          setCustomHeaders={setCustomHeaders}
-          oauthClientId={oauthClientId}
-          setOauthClientId={setOauthClientId}
-          oauthClientSecret={oauthClientSecret}
-          setOauthClientSecret={setOauthClientSecret}
-          oauthScope={oauthScope}
-          setOauthScope={setOauthScope}
-          onConnect={connectMcpServer}
-          onDisconnect={disconnectMcpServer}
-          logLevel={logLevel}
-          sendLogLevelRequest={sendLogLevelRequest}
-          loggingSupported={!!serverCapabilities?.logging || false}
-          connectionType={connectionType}
-          setConnectionType={setConnectionType}
-        />
         <div
-          onMouseDown={handleSidebarDragStart}
           style={{
-            cursor: "col-resize",
-            position: "absolute",
-            top: 0,
-            right: 0,
-            width: 6,
-            height: "100%",
-            zIndex: 10,
-            background: isSidebarDragging ? "rgba(0,0,0,0.08)" : "transparent",
+            width: sidebarWidth,
+            minWidth: 200,
+            maxWidth: 600,
+            transition: isSidebarDragging ? "none" : "width 0.15s",
           }}
-          aria-label="Resize sidebar"
-          data-testid="sidebar-drag-handle"
-        />
-      </div>
-      <div className="flex-1 flex flex-col overflow-hidden">
-        <div className="flex-1 overflow-auto">
-          {mcpClient ? (
-            <Tabs
-              value={activeTab}
-              className="w-full p-4"
-              onValueChange={(value) => {
-                setActiveTab(value);
-                window.location.hash = value;
-              }}
-            >
-              <TabsList className="mb-4 py-0">
-                <TabsTrigger
-                  value="resources"
-                  disabled={!serverCapabilities?.resources}
-                >
-                  <Files className="w-4 h-4 mr-2" />
-                  Resources
-                </TabsTrigger>
-                <TabsTrigger
-                  value="prompts"
-                  disabled={!serverCapabilities?.prompts}
-                >
-                  <MessageSquare className="w-4 h-4 mr-2" />
-                  Prompts
-                </TabsTrigger>
-                <TabsTrigger
-                  value="tools"
-                  disabled={!serverCapabilities?.tools}
-                >
-                  <Hammer className="w-4 h-4 mr-2" />
-                  Tools
-                </TabsTrigger>
-                <TabsTrigger value="ping">
-                  <Bell className="w-4 h-4 mr-2" />
-                  Ping
-                </TabsTrigger>
-                <TabsTrigger value="sampling" className="relative">
-                  <Hash className="w-4 h-4 mr-2" />
-                  Sampling
-                  {pendingSampleRequests.length > 0 && (
-                    <span className="absolute -top-1 -right-1 bg-red-500 text-white text-xs rounded-full h-4 w-4 flex items-center justify-center">
-                      {pendingSampleRequests.length}
-                    </span>
-                  )}
-                </TabsTrigger>
-                <TabsTrigger value="elicitations" className="relative">
-                  <MessageSquare className="w-4 h-4 mr-2" />
-                  Elicitations
-                  {pendingElicitationRequests.length > 0 && (
-                    <span className="absolute -top-1 -right-1 bg-red-500 text-white text-xs rounded-full h-4 w-4 flex items-center justify-center">
-                      {pendingElicitationRequests.length}
-                    </span>
-                  )}
-                </TabsTrigger>
-                <TabsTrigger value="roots">
-                  <FolderTree className="w-4 h-4 mr-2" />
-                  Roots
-                </TabsTrigger>
-                <TabsTrigger value="auth">
-                  <Key className="w-4 h-4 mr-2" />
-                  Auth
-                </TabsTrigger>
-              </TabsList>
-
-              <div className="w-full">
-                {!serverCapabilities?.resources &&
-                !serverCapabilities?.prompts &&
-                !serverCapabilities?.tools ? (
-                  <>
-                    <div className="flex items-center justify-center p-4">
-                      <p className="text-lg text-gray-500 dark:text-gray-400">
-                        The connected server does not support any MCP
-                        capabilities
-                      </p>
-                    </div>
-                    <PingTab
-                      onPingClick={() => {
-                        void sendMCPRequest(
-                          {
-                            method: "ping" as const,
-                          },
-                          EmptyResultSchema,
-                        );
-                      }}
-                    />
-                  </>
-                ) : (
-                  <>
-                    <ResourcesTab
-                      resources={resources}
-                      resourceTemplates={resourceTemplates}
-                      listResources={() => {
-                        clearError("resources");
-                        listResources();
-                      }}
-                      clearResources={() => {
-                        setResources([]);
-                        setNextResourceCursor(undefined);
-                      }}
-                      listResourceTemplates={() => {
-                        clearError("resources");
-                        listResourceTemplates();
-                      }}
-                      clearResourceTemplates={() => {
-                        setResourceTemplates([]);
-                        setNextResourceTemplateCursor(undefined);
-                      }}
-                      readResource={(uri) => {
-                        clearError("resources");
-                        readResource(uri);
-                      }}
-                      selectedResource={selectedResource}
-                      setSelectedResource={(resource) => {
-                        clearError("resources");
-                        setSelectedResource(resource);
-                      }}
-                      resourceSubscriptionsSupported={
-                        serverCapabilities?.resources?.subscribe || false
-                      }
-                      resourceSubscriptions={resourceSubscriptions}
-                      subscribeToResource={(uri) => {
-                        clearError("resources");
-                        subscribeToResource(uri);
-                      }}
-                      unsubscribeFromResource={(uri) => {
-                        clearError("resources");
-                        unsubscribeFromResource(uri);
-                      }}
-                      handleCompletion={handleCompletion}
-                      completionsSupported={completionsSupported}
-                      resourceContent={resourceContent}
-                      nextCursor={nextResourceCursor}
-                      nextTemplateCursor={nextResourceTemplateCursor}
-                      error={errors.resources}
-                    />
-                    <PromptsTab
-                      prompts={prompts}
-                      listPrompts={() => {
-                        clearError("prompts");
-                        listPrompts();
-                      }}
-                      clearPrompts={() => {
-                        setPrompts([]);
-                        setNextPromptCursor(undefined);
-                      }}
-                      getPrompt={(name, args) => {
-                        clearError("prompts");
-                        getPrompt(name, args);
-                      }}
-                      selectedPrompt={selectedPrompt}
-                      setSelectedPrompt={(prompt) => {
-                        clearError("prompts");
-                        setSelectedPrompt(prompt);
-                        setPromptContent("");
-                      }}
-                      handleCompletion={handleCompletion}
-                      completionsSupported={completionsSupported}
-                      promptContent={promptContent}
-                      nextCursor={nextPromptCursor}
-                      error={errors.prompts}
-                    />
-                    <ToolsTab
-                      tools={tools}
-                      listTools={() => {
-                        clearError("tools");
-                        listTools();
-                      }}
-                      clearTools={() => {
-                        setTools([]);
-                        setNextToolCursor(undefined);
-                        cacheToolOutputSchemas([]);
-                      }}
-                      callTool={async (name, params) => {
-                        clearError("tools");
-                        setToolResult(null);
-                        await callTool(name, params);
-                      }}
-                      selectedTool={selectedTool}
-                      setSelectedTool={(tool) => {
-                        clearError("tools");
-                        setSelectedTool(tool);
-                        setToolResult(null);
-                      }}
-                      toolResult={toolResult}
-                      nextCursor={nextToolCursor}
-                      error={errors.tools}
-                      resourceContent={resourceContentMap}
-                      onReadResource={(uri: string) => {
-                        clearError("resources");
-                        readResource(uri);
-                      }}
-                    />
-                    <ConsoleTab />
-                    <PingTab
-                      onPingClick={() => {
-                        void sendMCPRequest(
-                          {
-                            method: "ping" as const,
-                          },
-                          EmptyResultSchema,
-                        );
-                      }}
-                    />
-                    <SamplingTab
-                      pendingRequests={pendingSampleRequests}
-                      onApprove={handleApproveSampling}
-                      onReject={handleRejectSampling}
-                    />
-                    <ElicitationTab
-                      pendingRequests={pendingElicitationRequests}
-                      onResolve={handleResolveElicitation}
-                    />
-                    <RootsTab
-                      roots={roots}
-                      setRoots={setRoots}
-                      onRootsChange={handleRootsChange}
-                    />
-                    <AuthDebuggerWrapper />
-                  </>
-                )}
-              </div>
-            </Tabs>
-          ) : isAuthDebuggerVisible ? (
-            <Tabs
-              defaultValue={"auth"}
-              className="w-full p-4"
-              onValueChange={(value) => (window.location.hash = value)}
-            >
-              <AuthDebuggerWrapper />
-            </Tabs>
-          ) : (
-            <div className="flex flex-col items-center justify-center h-full gap-4">
-              <p className="text-lg text-gray-500 dark:text-gray-400">
-                Connect to an MCP server to start inspecting
-              </p>
-              <div className="flex items-center gap-2">
-                <p className="text-sm text-muted-foreground">
-                  Need to configure authentication?
-                </p>
-                <Button
-                  variant="outline"
-                  size="sm"
-                  onClick={() => setIsAuthDebuggerVisible(true)}
-                >
-                  Open Auth Settings
-                </Button>
-              </div>
-            </div>
-          )}
+          className="bg-card border-r border-border flex flex-col h-full relative"
+        >
+          <Sidebar
+            connectionStatus={connectionStatus}
+            transportType={transportType}
+            setTransportType={setTransportType}
+            command={command}
+            setCommand={setCommand}
+            args={args}
+            setArgs={setArgs}
+            sseUrl={sseUrl}
+            setSseUrl={setSseUrl}
+            onSetSampleUrl={handleSetSampleUrl} // Pass the new handler function
+            env={env}
+            setEnv={setEnv}
+            config={config}
+            setConfig={setConfig}
+            customHeaders={customHeaders}
+            setCustomHeaders={setCustomHeaders}
+            oauthClientId={oauthClientId}
+            setOauthClientId={setOauthClientId}
+            oauthClientSecret={oauthClientSecret}
+            setOauthClientSecret={setOauthClientSecret}
+            oauthScope={oauthScope}
+            setOauthScope={setOauthScope}
+            onConnect={connectMcpServer}
+            onDisconnect={disconnectMcpServer}
+            logLevel={logLevel}
+            sendLogLevelRequest={sendLogLevelRequest}
+            loggingSupported={!!serverCapabilities?.logging || false}
+            connectionType={connectionType}
+            setConnectionType={setConnectionType}
+          />
+          <div
+            onMouseDown={handleSidebarDragStart}
+            style={{
+              cursor: "col-resize",
+              position: "absolute",
+              top: 0,
+              right: 0,
+              width: 6,
+              height: "100%",
+              zIndex: 10,
+              background: isSidebarDragging
+                ? "rgba(0,0,0,0.08)"
+                : "transparent",
+            }}
+            aria-label="Resize sidebar"
+            data-testid="sidebar-drag-handle"
+          />
         </div>
-        <div
-          className="relative border-t border-border"
-          style={{
-            height: `${historyPaneHeight}px`,
-          }}
-        >
-          <div
-            className="absolute w-full h-4 -top-2 cursor-row-resize flex items-center justify-center hover:bg-accent/50 dark:hover:bg-input/40"
-            onMouseDown={handleDragStart}
-          >
-            <div className="w-8 h-1 rounded-full bg-border" />
-          </div>
-          <div className="h-full overflow-auto">
-            <HistoryAndNotifications
-              requestHistory={requestHistory}
-              serverNotifications={notifications}
-              onClearHistory={clearRequestHistory}
-              onClearNotifications={handleClearNotifications}
-            />
-=======
-          bearerToken={bearerToken}
-          setBearerToken={setBearerToken}
-          onConnect={connectMcpServer}
-          onDisconnect={disconnectMcpServer}
-          stdErrNotifications={stdErrNotifications}
-          logLevel={logLevel}
-          sendLogLevelRequest={sendLogLevelRequest}
-          loggingSupported={!!serverCapabilities?.logging || false}
-        />
         <div className="flex-1 flex flex-col overflow-hidden">
           <div className="flex-1 overflow-auto">
             {mcpClient ? (
               <Tabs
-                defaultValue={
-                  Object.keys(serverCapabilities ?? {}).includes(
-                    window.location.hash.slice(1),
-                  )
-                    ? window.location.hash.slice(1)
-                    : serverCapabilities?.resources
-                      ? "resources"
-                      : serverCapabilities?.prompts
-                        ? "prompts"
-                        : serverCapabilities?.tools
-                          ? "tools"
-                          : "ping"
-                }
+                value={activeTab}
                 className="w-full p-4"
-                onValueChange={(value) => (window.location.hash = value)}
+                onValueChange={(value) => {
+                  setActiveTab(value);
+                  window.location.hash = value;
+                }}
               >
-                <TabsList className="mb-4 p-2">
+                <TabsList className="mb-4 py-0">
                   <TabsTrigger
                     value="resources"
                     disabled={!serverCapabilities?.resources}
@@ -1375,26 +1052,51 @@
                       </span>
                     )}
                   </TabsTrigger>
+                  <TabsTrigger value="elicitations" className="relative">
+                    <MessageSquare className="w-4 h-4 mr-2" />
+                    Elicitations
+                    {pendingElicitationRequests.length > 0 && (
+                      <span className="absolute -top-1 -right-1 bg-red-500 text-white text-xs rounded-full h-4 w-4 flex items-center justify-center">
+                        {pendingElicitationRequests.length}
+                      </span>
+                    )}
+                  </TabsTrigger>
                   <TabsTrigger value="roots">
                     <FolderTree className="w-4 h-4 mr-2" />
                     Roots
                   </TabsTrigger>
-                  {/* Add Chat Tab Trigger */}
                   <TabsTrigger value="chat">
                     <MessageCircle className="w-4 h-4 mr-2" />
                     Chat
                   </TabsTrigger>
+                  <TabsTrigger value="auth">
+                    <Key className="w-4 h-4 mr-2" />
+                    Auth
+                  </TabsTrigger>
                 </TabsList>
 
                 <div className="w-full">
                   {!serverCapabilities?.resources &&
-                    !serverCapabilities?.prompts &&
-                    !serverCapabilities?.tools ? (
-                    <div className="flex items-center justify-center p-4">
-                      <p className="text-lg text-gray-500">
-                        The connected server does not support any MCP capabilities
-                      </p>
-                    </div>
+                  !serverCapabilities?.prompts &&
+                  !serverCapabilities?.tools ? (
+                    <>
+                      <div className="flex items-center justify-center p-4">
+                        <p className="text-lg text-gray-500 dark:text-gray-400">
+                          The connected server does not support any MCP
+                          capabilities
+                        </p>
+                      </div>
+                      <PingTab
+                        onPingClick={() => {
+                          void sendMCPRequest(
+                            {
+                              method: "ping" as const,
+                            },
+                            EmptyResultSchema,
+                          );
+                        }}
+                      />
+                    </>
                   ) : (
                     <>
                       <ResourcesTab
@@ -1462,6 +1164,7 @@
                         setSelectedPrompt={(prompt) => {
                           clearError("prompts");
                           setSelectedPrompt(prompt);
+                          setPromptContent("");
                         }}
                         handleCompletion={handleCompletion}
                         completionsSupported={completionsSupported}
@@ -1478,6 +1181,7 @@
                         clearTools={() => {
                           setTools([]);
                           setNextToolCursor(undefined);
+                          cacheToolOutputSchemas([]);
                         }}
                         callTool={async (name, params) => {
                           clearError("tools");
@@ -1493,6 +1197,11 @@
                         toolResult={toolResult}
                         nextCursor={nextToolCursor}
                         error={errors.tools}
+                        resourceContent={resourceContentMap}
+                        onReadResource={(uri: string) => {
+                          clearError("resources");
+                          readResource(uri);
+                        }}
                       />
                       <ConsoleTab />
                       <PingTab
@@ -1510,26 +1219,52 @@
                         onApprove={handleApproveSampling}
                         onReject={handleRejectSampling}
                       />
+                      <ElicitationTab
+                        pendingRequests={pendingElicitationRequests}
+                        onResolve={handleResolveElicitation}
+                      />
                       <RootsTab
                         roots={roots}
                         setRoots={setRoots}
                         onRootsChange={handleRootsChange}
                       />
-                      {/* Add Chat Tab Content */}
-                      <ChatTab
-                        mcpClient={mcpClient}
-                        makeRequest={makeRequest}
-                        connectionStatus={connectionStatus}
-                      />
+                      <TabsContent value="chat">
+                        <ChatTab
+                          mcpClient={mcpClient}
+                          makeRequest={makeRequest}
+                          connectionStatus={connectionStatus}
+                        />
+                      </TabsContent>
+                      <AuthDebuggerWrapper />
                     </>
                   )}
                 </div>
               </Tabs>
+            ) : isAuthDebuggerVisible ? (
+              <Tabs
+                defaultValue={"auth"}
+                className="w-full p-4"
+                onValueChange={(value) => (window.location.hash = value)}
+              >
+                <AuthDebuggerWrapper />
+              </Tabs>
             ) : (
-              <div className="flex items-center justify-center h-full">
-                <p className="text-lg text-gray-500">
+              <div className="flex flex-col items-center justify-center h-full gap-4">
+                <p className="text-lg text-gray-500 dark:text-gray-400">
                   Connect to an MCP server to start inspecting
                 </p>
+                <div className="flex items-center gap-2">
+                  <p className="text-sm text-muted-foreground">
+                    Need to configure authentication?
+                  </p>
+                  <Button
+                    variant="outline"
+                    size="sm"
+                    onClick={() => setIsAuthDebuggerVisible(true)}
+                  >
+                    Open Auth Settings
+                  </Button>
+                </div>
               </div>
             )}
           </div>
@@ -1540,7 +1275,7 @@
             }}
           >
             <div
-              className="absolute w-full h-4 -top-2 cursor-row-resize flex items-center justify-center hover:bg-accent/50"
+              className="absolute w-full h-4 -top-2 cursor-row-resize flex items-center justify-center hover:bg-accent/50 dark:hover:bg-input/40"
               onMouseDown={handleDragStart}
             >
               <div className="w-8 h-1 rounded-full bg-border" />
@@ -1549,9 +1284,10 @@
               <HistoryAndNotifications
                 requestHistory={requestHistory}
                 serverNotifications={notifications}
+                onClearHistory={clearRequestHistory}
+                onClearNotifications={handleClearNotifications}
               />
             </div>
->>>>>>> 681c649a
           </div>
         </div>
       </div>
