--- conflicted
+++ resolved
@@ -163,7 +163,6 @@
         setJsonError(errorMessage);
         return { isValid: false, error: errorMessage };
       }
-<<<<<<< HEAD
     };
 
     const handleCopyJson = useCallback(async () => {
@@ -208,156 +207,6 @@
         (propSchema.type === "object" || propSchema.type === "array")
       ) {
         // Render as JSON editor when max depth is reached
-=======
-      const formatted = JSON.stringify(JSON.parse(jsonStr), null, 2);
-      setRawJsonValue(formatted);
-      debouncedUpdateParent(formatted);
-      setJsonError(undefined);
-    } catch (err) {
-      setJsonError(err instanceof Error ? err.message : "Invalid JSON");
-    }
-  };
-
-  const renderFormFields = (
-    propSchema: JsonSchemaType,
-    currentValue: JsonValue,
-    path: string[] = [],
-    depth: number = 0,
-    parentSchema?: JsonSchemaType,
-    propertyName?: string,
-  ) => {
-    if (
-      depth >= maxDepth &&
-      (propSchema.type === "object" || propSchema.type === "array")
-    ) {
-      // Render as JSON editor when max depth is reached
-      return (
-        <JsonEditor
-          value={JSON.stringify(
-            currentValue ??
-              generateDefaultValue(propSchema, propertyName, parentSchema),
-            null,
-            2,
-          )}
-          onChange={(newValue) => {
-            try {
-              const parsed = JSON.parse(newValue);
-              handleFieldChange(path, parsed);
-              setJsonError(undefined);
-            } catch (err) {
-              setJsonError(err instanceof Error ? err.message : "Invalid JSON");
-            }
-          }}
-          error={jsonError}
-        />
-      );
-    }
-
-    // Check if this property is required in the parent schema
-    const isRequired =
-      parentSchema?.required?.includes(propertyName || "") ?? false;
-
-    switch (propSchema.type) {
-      case "string": {
-        if (
-          propSchema.oneOf &&
-          propSchema.oneOf.every(
-            (option) =>
-              typeof option.const === "string" &&
-              typeof option.title === "string",
-          )
-        ) {
-          return (
-            <select
-              value={(currentValue as string) ?? ""}
-              onChange={(e) => {
-                const val = e.target.value;
-                if (!val && !isRequired) {
-                  handleFieldChange(path, undefined);
-                } else {
-                  handleFieldChange(path, val);
-                }
-              }}
-              required={isRequired}
-              className="w-full px-3 py-2 border border-gray-300 rounded-md focus:outline-none focus:ring-2 focus:ring-blue-500 dark:border-gray-600 dark:bg-gray-800"
-            >
-              <option value="">Select an option...</option>
-              {propSchema.oneOf.map((option) => (
-                <option
-                  key={option.const as string}
-                  value={option.const as string}
-                >
-                  {option.title as string}
-                </option>
-              ))}
-            </select>
-          );
-        }
-
-        if (propSchema.enum) {
-          return (
-            <select
-              value={(currentValue as string) ?? ""}
-              onChange={(e) => {
-                const val = e.target.value;
-                if (!val && !isRequired) {
-                  handleFieldChange(path, undefined);
-                } else {
-                  handleFieldChange(path, val);
-                }
-              }}
-              required={isRequired}
-              className="w-full px-3 py-2 border border-gray-300 rounded-md focus:outline-none focus:ring-2 focus:ring-blue-500 dark:border-gray-600 dark:bg-gray-800"
-            >
-              <option value="">Select an option...</option>
-              {propSchema.enum.map((option) => (
-                <option key={option} value={option}>
-                  {option}
-                </option>
-              ))}
-            </select>
-          );
-        }
-
-        let inputType = "text";
-        switch (propSchema.format) {
-          case "email":
-            inputType = "email";
-            break;
-          case "uri":
-            inputType = "url";
-            break;
-          case "date":
-            inputType = "date";
-            break;
-          case "date-time":
-            inputType = "datetime-local";
-            break;
-          default:
-            inputType = "text";
-            break;
-        }
-
-        return (
-          <Input
-            type={inputType}
-            value={(currentValue as string) ?? ""}
-            onChange={(e) => {
-              const val = e.target.value;
-              // Always allow setting string values, including empty strings
-              handleFieldChange(path, val);
-            }}
-            placeholder={propSchema.description}
-            required={isRequired}
-            minLength={propSchema.minLength}
-            maxLength={propSchema.maxLength}
-            pattern={propSchema.pattern}
-          />
-        );
-      }
-
-      case "number":
->>>>>>> aa6a98ae
         return (
           <JsonEditor
             value={JSON.stringify(
@@ -377,7 +226,6 @@
                 );
               }
             }}
-<<<<<<< HEAD
             error={jsonError}
           />
         );
@@ -388,10 +236,89 @@
         parentSchema?.required?.includes(propertyName || "") ?? false;
 
       switch (propSchema.type) {
-        case "string":
+        case "string": {
+          if (
+            propSchema.oneOf &&
+            propSchema.oneOf.every(
+              (option) =>
+                typeof option.const === "string" &&
+                typeof option.title === "string",
+            )
+          ) {
+            return (
+              <select
+                value={(currentValue as string) ?? ""}
+                onChange={(e) => {
+                  const val = e.target.value;
+                  if (!val && !isRequired) {
+                    handleFieldChange(path, undefined);
+                  } else {
+                    handleFieldChange(path, val);
+                  }
+                }}
+                required={isRequired}
+                className="w-full px-3 py-2 border border-gray-300 rounded-md focus:outline-none focus:ring-2 focus:ring-blue-500 dark:border-gray-600 dark:bg-gray-800"
+              >
+                <option value="">Select an option...</option>
+                {propSchema.oneOf.map((option) => (
+                  <option
+                    key={option.const as string}
+                    value={option.const as string}
+                  >
+                    {option.title as string}
+                  </option>
+                ))}
+              </select>
+            );
+          }
+
+          if (propSchema.enum) {
+            return (
+              <select
+                value={(currentValue as string) ?? ""}
+                onChange={(e) => {
+                  const val = e.target.value;
+                  if (!val && !isRequired) {
+                    handleFieldChange(path, undefined);
+                  } else {
+                    handleFieldChange(path, val);
+                  }
+                }}
+                required={isRequired}
+                className="w-full px-3 py-2 border border-gray-300 rounded-md focus:outline-none focus:ring-2 focus:ring-blue-500 dark:border-gray-600 dark:bg-gray-800"
+              >
+                <option value="">Select an option...</option>
+                {propSchema.enum.map((option) => (
+                  <option key={option} value={option}>
+                    {option}
+                  </option>
+                ))}
+              </select>
+            );
+          }
+
+          let inputType = "text";
+          switch (propSchema.format) {
+            case "email":
+              inputType = "email";
+              break;
+            case "uri":
+              inputType = "url";
+              break;
+            case "date":
+              inputType = "date";
+              break;
+            case "date-time":
+              inputType = "datetime-local";
+              break;
+            default:
+              inputType = "text";
+              break;
+          }
+
           return (
             <Input
-              type="text"
+              type={inputType}
               value={(currentValue as string) ?? ""}
               onChange={(e) => {
                 const val = e.target.value;
@@ -400,8 +327,13 @@
               }}
               placeholder={propSchema.description}
               required={isRequired}
+              minLength={propSchema.minLength}
+              maxLength={propSchema.maxLength}
+              pattern={propSchema.pattern}
             />
           );
+        }
+
         case "number":
           return (
             <Input
@@ -420,8 +352,11 @@
               }}
               placeholder={propSchema.description}
               required={isRequired}
+              min={propSchema.minimum}
+              max={propSchema.maximum}
             />
           );
+
         case "integer":
           return (
             <Input
@@ -434,7 +369,6 @@
                   handleFieldChange(path, undefined);
                 } else {
                   const num = Number(val);
-                  // Only update if it's a valid integer
                   if (!isNaN(num) && Number.isInteger(num)) {
                     handleFieldChange(path, num);
                   }
@@ -442,8 +376,11 @@
               }}
               placeholder={propSchema.description}
               required={isRequired}
+              min={propSchema.minimum}
+              max={propSchema.maximum}
             />
           );
+
         case "boolean":
           return (
             <Input
@@ -562,51 +499,6 @@
           }
 
           // For complex arrays, fall back to JSON editor
-=======
-            placeholder={propSchema.description}
-            required={isRequired}
-            min={propSchema.minimum}
-            max={propSchema.maximum}
-          />
-        );
-
-      case "integer":
-        return (
-          <Input
-            type="number"
-            step="1"
-            value={(currentValue as number)?.toString() ?? ""}
-            onChange={(e) => {
-              const val = e.target.value;
-              if (!val && !isRequired) {
-                handleFieldChange(path, undefined);
-              } else {
-                const num = Number(val);
-                if (!isNaN(num) && Number.isInteger(num)) {
-                  handleFieldChange(path, num);
-                }
-              }
-            }}
-            placeholder={propSchema.description}
-            required={isRequired}
-            min={propSchema.minimum}
-            max={propSchema.maximum}
-          />
-        );
-
-      case "boolean":
-        return (
-          <Input
-            type="checkbox"
-            checked={(currentValue as boolean) ?? false}
-            onChange={(e) => handleFieldChange(path, e.target.checked)}
-            className="w-4 h-4"
-            required={isRequired}
-          />
-        );
-      case "object":
-        if (!propSchema.properties) {
->>>>>>> aa6a98ae
           return (
             <JsonEditor
               value={JSON.stringify(currentValue ?? [], null, 2)}
