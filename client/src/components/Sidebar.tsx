--- conflicted
+++ resolved
@@ -8,11 +8,8 @@
   Github,
   Eye,
   EyeOff,
-<<<<<<< HEAD
   RotateCcw,
-=======
   Settings,
->>>>>>> 539f32bf
 } from "lucide-react";
 import { Button } from "@/components/ui/button";
 import { Input } from "@/components/ui/input";
