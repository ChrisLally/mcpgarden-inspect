import react from "@vitejs/plugin-react";
import path from "path";
import { defineConfig } from "vite";

// https://vitejs.dev/config/
export default defineConfig({
  plugins: [react()],
  server: {
<<<<<<< HEAD
    host: true,
    proxy: {
      '/health': 'http://localhost:6277',
      '/sse': 'http://localhost:6277',
      '/message': 'http://localhost:6277',
      '/config': 'http://localhost:6277'
=======
    host: true, // Allows access from network
    proxy: {
      // Proxy API requests to the backend server (running on 6277 by default) during development
      '/sse': {
        target: 'http://localhost:6277', // Default port of the proxy server
        changeOrigin: true, // Recommended for virtual hosted sites
        secure: false,      // Often needed for localhost targets
      },
      '/message': {
        target: 'http://localhost:6277',
        changeOrigin: true,
        secure: false,
      },
      '/health': {
        target: 'http://localhost:6277',
        changeOrigin: true,
        secure: false,
      },
      '/config': {
        target: 'http://localhost:6277',
        changeOrigin: true,
        secure: false,
      },
      // Add other backend routes here if needed
>>>>>>> b08f9382
    },
  },
  resolve: {
    alias: {
      "@": path.resolve(__dirname, "./src"),
    },
  },
  build: {
    minify: false,
    rollupOptions: {
      output: {
        manualChunks: undefined,
      },
    },
  },
});<|MERGE_RESOLUTION|>--- conflicted
+++ resolved
@@ -6,14 +6,7 @@
 export default defineConfig({
   plugins: [react()],
   server: {
-<<<<<<< HEAD
-    host: true,
-    proxy: {
-      '/health': 'http://localhost:6277',
-      '/sse': 'http://localhost:6277',
-      '/message': 'http://localhost:6277',
-      '/config': 'http://localhost:6277'
-=======
+
     host: true, // Allows access from network
     proxy: {
       // Proxy API requests to the backend server (running on 6277 by default) during development
@@ -37,8 +30,6 @@
         changeOrigin: true,
         secure: false,
       },
-      // Add other backend routes here if needed
->>>>>>> b08f9382
     },
   },
   resolve: {
